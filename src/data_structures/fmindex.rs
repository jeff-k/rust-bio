// Cloneright 2014 Johannes Köster.
// Licensed under the MIT license (http://opensource.org/licenses/MIT)
// This file may not be copied, modified, or distributed
// except according to those terms.

//! FM-Index and FMD-Index for finding suffix array intervals matching a given pattern in linear time.

use std::iter::DoubleEndedIterator;

use data_structures::suffix_array::SuffixArray;
use data_structures::bwt::{Occ, Less, less, BWT};
use alphabets::dna;
use std::mem::swap;
use std::ops::Deref;

/// A suffix array interval.
#[derive(Clone, Copy, Debug)]
pub struct Interval {
    lower: usize,
    upper: usize,
}

pub trait FMIndexAble {
    /// Get occurrence count of symbol a in BWT[..r+1].
    fn occ(&self, r: usize, a: u8) -> usize;
    /// Also known as
    fn less(&self, a: u8) -> usize;
    fn bwt(&self) -> &BWT;

    /// Perform backward search, yielding suffix array
    /// interval denoting exact occurences of the given pattern of length m in the text.
    /// Complexity: O(m).
    ///
    /// # Arguments
    ///
    /// * `pattern` - the pattern to search
    ///
    /// # Example
    ///
    /// ```
    /// use bio::data_structures::bwt::bwt;
    /// use bio::data_structures::fmindex::FMIndex;
    /// use bio::data_structures::suffix_array::suffix_array;
    /// use bio::alphabets::dna;
    ///
    /// let text = b"GCCTTAACATTATTACGCCTA$";
    /// let alphabet = dna::alphabet();
    /// let pos = suffix_array(text);
    /// let fm = FMIndex::new(bwt(text, &pos), 3, &alphabet);
    ///
    /// let pattern = b"TTA";
    /// let sai = fm.backward_search(pattern.iter());
    ///
    /// let occ = sai.occ(&pos);
    ///
    /// assert_eq!(occ, [3, 12, 9]);
    /// ```
    fn backward_search<'b, P: Iterator<Item = &'b u8> + DoubleEndedIterator> (&self, pattern: P) -> Interval {
        let (mut l, mut r) = (0, self.bwt().len() - 1);
        for &a in pattern.rev() {
            let less = self.less(a);
            l = less +
                if l > 0 {
                self.occ(l - 1, a)
            } else {
                0
            };
            r = less + self.occ(r, a) - 1;
        }

        Interval {
            lower: l,
            upper: r + 1,
        }
    }


}

/// The Fast Index in Minute space (FM-Index, Ferragina and Manzini, 2000) for finding suffix array
/// intervals matching a given pattern.

#[cfg_attr(feature = "serde_macros", derive(Serialize, Deserialize))]
pub struct FMIndex<
        DBWT: Deref<Target = BWT> + Clone,
        DLess: Deref<Target = Less> + Clone,
        DOcc: Deref<Target = Occ> + Clone> {
    bwt: DBWT,
    less: DLess,
    occ: DOcc,
}

impl<
    DBWT: Deref<Target = BWT> + Clone,
    DLess: Deref<Target = Less> + Clone,
    DOcc: Deref<Target = Occ> + Clone> FMIndexAble for FMIndex<DBWT, DLess, DOcc> {

    fn occ(&self, r: usize, a: u8) -> usize {
        self.occ.get(&self.bwt, r, a)
    }
    fn less(&self, a: u8) -> usize {
        self.less[a as usize]
    }
    /// Provide a reference to the underlying BWT.
    fn bwt(&self) -> &BWT {
        &self.bwt
    }
}

impl<
    DBWT: Deref<Target = BWT> + Clone,
    DLess: Deref<Target = Less> + Clone,
    DOcc: Deref<Target = Occ> + Clone> FMIndex<DBWT, DLess, DOcc> {

    /// Construct a new instance of the FM index.
    ///
    /// # Arguments
    ///
    /// * `sa` - the suffix array (or sample)
    /// * `bwt` - the BWT
    /// * `k` - the sampling rate of the occ array: every k-th entry will be stored (higher k means
    ///   less memory usage, but worse performance)
    /// * `alphabet` - the alphabet of the underlying text, omitting the sentinel
    pub fn new(bwt: DBWT, less: DLess, occ: DOcc) -> Self {
        FMIndex {
            bwt: bwt,
            less: less,
            occ: occ,
        }
    }

    /// Construct a new instance of the FMD index (see Heng Li (2012) Bioinformatics).
    /// This expects a BWT that was created from a text over the DNA alphabet with N
    /// (`alphabets::dna::n_alphabet()`) consisting of the
    /// concatenation with its reverse complement, separated by the sentinel symbol `$`.
    /// I.e., let T be the original text and R be its reverse complement.
    /// Then, the expected text is T$R$. Further, multiple concatenated texts are allowed, e.g.
    /// T1$R1$T2$R2$T3$R3$.
    ///
    pub fn as_fmdindex(self) -> FMDIndex<DBWT, DLess, DOcc> {
        let mut alphabet = dna::n_alphabet();
        alphabet.insert(b'$');
        assert!(alphabet.is_word(self.bwt()),
                "Expecting BWT over the DNA alphabet (including N) with the sentinel $.");

        FMDIndex {
            fmindex: self,
            revcomp: dna::RevComp::new(),
        }
    }
}

/// A bi-interval on suffix array of the forward and reverse strand of a DNA text.
#[derive(Clone, Copy, Debug)]
pub struct BiInterval {
    lower: usize,
    lower_rev: usize,
    size: usize,
    match_size: usize,
}

impl BiInterval {
    pub fn forward(&self) -> Interval {
        Interval {
            upper: self.lower + self.size,
            lower: self.lower
        }
    }
    pub fn revcomp(&self) -> Interval {
        Interval {
            upper: self.lower_rev + self.size,
            lower: self.lower_rev
        }
    }

    fn swapped(&self) -> BiInterval {
        BiInterval {
            lower: self.lower_rev,
            lower_rev: self.lower,
            size: self.size,
            match_size: self.match_size,
        }
    }
}


/// The FMD-Index for linear time search of supermaximal exact matches on forward and reverse
/// strand of DNA texts (Li, 2012).
#[cfg_attr(feature = "serde_macros", derive(Serialize, Deserialize))]
<<<<<<< HEAD
pub struct FMDIndex<
    DBWT: Deref<Target = BWT> + Clone,
    DLess: Deref<Target = Less> + Clone,
    DOcc: Deref<Target = Occ> + Clone> {

    fmindex: FMIndex<DBWT, DLess, DOcc>,
    revcomp: dna::RevComp,
=======
pub struct FMDIndex {
    fmindex: FMIndex
>>>>>>> 54504e75
}

impl<
    DBWT: Deref<Target = BWT> + Clone,
    DLess: Deref<Target = Less> + Clone,
    DOcc: Deref<Target = Occ> + Clone> FMIndexAble for FMDIndex<DBWT, DLess, DOcc> {

    fn occ(&self, r: usize, a: u8) -> usize {
        self.fmindex.occ(r, a)
    }

<<<<<<< HEAD
    fn less(&self, a: u8) -> usize {
        self.fmindex.less(a)
=======
        FMDIndex {
            fmindex: FMIndex::new(bwt, k, &alphabet)
        }
>>>>>>> 54504e75
    }

    /// Provide a reference to the underlying BWT.
    fn bwt(&self) -> &BWT {
        self.fmindex.bwt()
    }
}

impl<
    DBWT: Deref<Target = BWT> + Clone,
    DLess: Deref<Target = Less> + Clone,
    DOcc: Deref<Target = Occ> + Clone>  FMDIndex<DBWT, DLess, DOcc> {

    /// Find supermaximal exact matches of given pattern that overlap position i in the pattern.
    /// Complexity O(m) with pattern of length m.
    ///
    /// # Example
    ///
    /// ```
    /// use bio::data_structures::fmindex::FMDIndex;
    /// use bio::data_structures::suffix_array::suffix_array;
    /// use bio::data_structures::bwt::bwt;
    ///
    /// let text = b"ATTC$GAAT$";
    /// let pos = suffix_array(text);
    /// let fmdindex = FMDIndex::new(bwt(text, &pos), 3);
    ///
    /// let pattern = b"ATT";
    /// let intervals = fmdindex.smems(pattern, 2);
    /// let occ = intervals[0].occ(&pos);
    /// let occ_revcomp = intervals[0].occ_revcomp(&pos);
    ///
    /// assert_eq!(occ, [0]);
    /// assert_eq!(occ_revcomp, [6]);
    /// ```
    pub fn smems(&self, pattern: &[u8], i: usize) -> Vec<BiInterval> {

        let curr = &mut Vec::new();
        let prev = &mut Vec::new();
        let mut matches = Vec::new();

        let mut interval = self.init_interval(pattern, i);

        for &a in pattern[i + 1..].iter() {
            // forward extend interval
            let forward_interval = self.forward_ext(&interval, a);

            // if size changed, add last interval to list
            if interval.size != forward_interval.size {
                curr.push(interval.clone());
            }
            // if new interval size is zero, stop, as no further forward extension is possible
            if forward_interval.size == 0 {
                break;
            }
            interval = forward_interval;
        }
        // add the last non-zero interval
        curr.push(interval.clone());
        // reverse intervals such that longest comes first
        curr.reverse();

        swap(curr, prev);
        let mut j = pattern.len() as isize;

        for k in (-1..i as isize).rev() {
            let a = if k == -1 {
                b'$'
            } else {
                pattern[k as usize]
            };
            curr.clear();
            // size of the last confirmed interval
            let mut last_size = -1;

            for interval in prev.iter() {
                // backward extend interval
                let forward_interval = self.backward_ext(&interval, a);

                if (forward_interval.size == 0 || k == -1) &&
                        // interval could not be extended further
                        // if no interval has been extended this iteration,
                        // interval is maximal and can be added to the matches
                        curr.is_empty() && k < j {
                    j = k;
                    matches.push((*interval).clone());
                }
                // add _interval to curr (will be further extended next iteration)
                if forward_interval.size != 0 && forward_interval.size as isize != last_size {
                    last_size = forward_interval.size as isize;
                    curr.push(forward_interval);
                }
            }
            if curr.is_empty() {
                break;
            }
            swap(curr, prev);
        }

        matches
    }

    fn init_interval(&self, pattern: &[u8], i: usize) -> BiInterval {
        let a = pattern[i];
        let comp_a = dna::complement(a);
        let lower = self.fmindex.less(a);

        BiInterval {
            lower: lower,
            lower_rev: self.fmindex.less(comp_a),
            size: self.fmindex.less(a + 1) - lower,
            match_size: 1,
        }
    }

    fn backward_ext(&self, interval: &BiInterval, a: u8) -> BiInterval {
        let mut s = 0;
        let mut o = 0;
        let mut l = interval.lower_rev;
        // Interval [l(c(aP)), u(c(aP))] is a subinterval of [l(c(P)), u(c(P))] for each a,
        // starting with the lexicographically smallest ($),
        // then c(T) = A, c(G) = C, c(C) = G, N, c(A) = T, ...
        // Hence, we calculate lower revcomp bounds by iterating over
        // symbols and updating from previous one.
        for &b in b"$TGCNAtgcna".iter() {
            l = l + s;
            o = self.fmindex.occ(interval.lower - 1, b);
            // calculate size
            s = self.fmindex.occ(interval.lower + interval.size - 1, b) - o;
            if b == a {
                break;
            }
        }
        // calculate lower bound
        let k = self.fmindex.less(a) + o;

        BiInterval {
            lower: k,
            lower_rev: l,
            size: s,
            match_size: interval.match_size + 1,
        }
    }


    fn forward_ext(&self, interval: &BiInterval, a: u8) -> BiInterval {
        let comp_a = dna::complement(a);

        self.backward_ext(&interval.swapped(), comp_a)
            .swapped()
    }
}


#[cfg(test)]
mod tests {
    use super::*;
    use alphabets::dna;
    use data_structures::suffix_array::{suffix_array, SuffixArray};
    use data_structures::bwt::{bwt, less, Occ};
    use std::rc::Rc;

    fn sa_interval_to_vec(sa: &SuffixArray, interval: &Interval) -> Vec<usize> {
        (interval.lower..interval.upper).map(|pos| sa.get(pos).unwrap()).collect()
    }

    #[test]
    fn test_smems() {
        let orig_text = b"GCCTTAACAT";
        let revcomp_text = dna::revcomp(orig_text);
        let text_builder: Vec<&[u8]> = vec![orig_text, b"$", &revcomp_text[..], b"$"];
        let text = text_builder.concat();

        let alphabet = dna::n_alphabet();
        let sa = Rc::new(suffix_array(&text));
        let bwt = Rc::new(bwt(&text, sa.as_ref()));
        let less = Rc::new(less(&bwt, &alphabet));
        let occ = Rc::new(Occ::new(&bwt, 3, &alphabet));

        let fmindex = FMIndex::new(bwt, less, occ);
        let fmdindex = fmindex.as_fmdindex();
        let sa = sa as Rc<SuffixArray>;
        {
            let pattern = b"AA";
            let intervals = fmdindex.smems(pattern, 0);
            let forward = intervals[0].forward();
            let revcomp = intervals[0].revcomp();
            assert_eq!(
                sa_interval_to_vec(sa.as_ref(), &forward),
                [5, 16]);
            assert_eq!(
                sa_interval_to_vec(sa.as_ref(), &revcomp),
                [3, 14]);
        }
        {
            let pattern = b"CTTAA";
            let intervals = fmdindex.smems(pattern, 1);
            assert_eq!(sa_interval_to_vec(sa.as_ref(), &intervals[0].forward()), [2]);
            assert_eq!(sa_interval_to_vec(sa.as_ref(), &intervals[0].revcomp()), [14]);
            assert_eq!(intervals[0].match_size, 5)
        }
    }


    #[test]
    fn test_init_interval() {
        let text = b"ACGT$TGCA$";

        let alphabet = dna::n_alphabet();
        let sa = Rc::new(suffix_array(text));
        let bwt = Rc::new(bwt(text, sa.as_ref()));
        let less = Rc::new(less(&bwt, &alphabet));
        let occ = Rc::new(Occ::new(&bwt, 3, &alphabet));

        let fmindex = FMIndex::new(bwt, less, occ);
        let fmdindex = fmindex.as_fmdindex();
        let pattern = b"T";
        let interval = fmdindex.init_interval(pattern, 0);


        let sa = sa as Rc<SuffixArray>;
        assert_eq!(sa_interval_to_vec(sa.as_ref(), &interval.forward()), [3, 5]);
        assert_eq!(sa_interval_to_vec(sa.as_ref(), &interval.revcomp()), [8, 0]);
    }

    #[test]
    #[cfg(feature = "nightly")]
    fn test_serde() {
        use serde::{Serialize, Deserialize};
        fn impls_serde_traits<S: Serialize + Deserialize>() {}

        impls_serde_traits::<FMIndex>();
        impls_serde_traits::<FMDIndex>();
    }

    #[test]
    fn test_issue39() {
        let reads = b"GGCGTGGTGGCTTATGCCTGTAATCCCAGCACTTTGGGAGGTCGAAGTGGGCGG$CCGC\
                       CCACTTCGACCTCCCAAAGTGCTGGGATTACAGGCATAAGCCACCACGCC$CGAAGTGG\
                       GCGGATCACTTGAGGTCAGGAGTTGGAGACTAGCCTGGCCAACACGATGAAACCCCGTC\
                       TCTAATA$TATTAGAGACGGGGTTTCATCGTGTTGGCCAGGCTAGTCTCCAACTCCTGA\
                       CCTCAAGTGATCCGCCCACTTCG$AGCTCGAAAAATGTTTGCTTATTTTGGTAAAATTA\
                       TTCATTGACTATGCTCAGAAATCAAGCAAACTGTCCATATTTCATTTTTTG$CAAAAAA\
                       TGAAATATGGACAGTTTGCTTGATTTCTGAGCATAGTCAATGAATAATTTTACCAAAAT\
                       AAGCAAACATTTTTCGAGCT$AGCTCGAAAAATGTTTGCTTATTTTGGTAAAATTATTC\
                       ATTGACTATGCTCAGAAATCAAGCAAACTGTCCATATTTCATTTTTTGAAATTACATAT\
                       $ATATGTAATTTCAAAAAATGAAATATGGACAGTTTGCTTGATTTCTGAGCATAGTCAA\
                       TGAATAATTTTACCAAAATAAGCAAACATTTTTCGAGCT$TAAAATTTCCTCTGACAGT\
                       GTAAAAGAGATCTTCATACAAAAATCAGAATTTATATAGTCTCTTTCCAAAAGACCATA\
                       AAACCAATCAGTTAATAGTTGAT$ATCAACTATTAACTGATTGGTTTTATGGTCTTTTG\
                       GAAAGAGACTATATAAATTCTGATTTTTGTATGAAGATCTCTTTTACACTGTCAGAGGA\
                       AATTTTA$CACCTATCTACCCTGAATCTAAGTGCTAACAGGAAAGGATGCCAGATTGCA\
                       TGCCTGCTGATAAAGCCACAGTTTGGACTGTCACTCAATCACCATCGTTC$GAACGATG\
                       GTGATTGAGTGACAGTCCAAACTGTGGCTTTATCAGCAGGCATGCAATCTGGCATCCTT\
                       TCCTGTTAGCACTTAGATTCAGGGTAGATAGGTG$CATCGTTCCTCCTGTGACTCAGTA\
                       TAACAAGATTGGGAGAATACTCTACAGTTCCTGATTCCCCCACAG$CTGTGGGGGAATC\
                       AGGAACTGTAGAGTATTCTCCCAATCTTGTTATACTGAGTCACAGGAGGAACGATG$TG\
                       TAAATTCTGAGAAAAATTTGCAGGTCTTTCTTCAGGAGCATGTAATCTCTTGCTCTCTT\
                       TGTTATCTATCTATAGTACTGTAGGTTATCTGGAGTTGCT$AGCAACTCCAGATAACCT\
                       ACAGTACTATAGATAGATAACAAAGAGAGCAAGAGATTACATGCTCCTGAAGAAAGACC\
                       TGCAAATTTTTCTCAGAATTTACA$CACTTCTCCTTGTCTTTACAGACTGGTTTTGCAC\
                       TGGGAAATCCTTTCACCAGTCAGCCCAGTTAGAGATTCTG$CAGAATCTCTAACTGGGC\
                       TGACTGGTGAAAGGATTTCCCAGTGCAAAACCAGTCTGTAAAGACAAGGAGAAGTG$AA\
                       TGGAGGTATATAAATTATCTGGCAAAGTGACATATCCTGACACATTCTCCAGGATAGAT\
                       CAAATGTTAGGTCACAAAGAGAGTCTTAACAAAATT$AATTTTGTTAAGACTCTCTTTG\
                       TGACCTAACATTTGATCTATCCTGGAGAATGTGTCAGGATATGTCACTTTGCCAGATAA\
                       TTTATATACCTCCATT$TTAATTTTGTTAAGACTCTCTTTGTGACCTAACATTTGATCT\
                       ATCCTGGAGAATGTGTCAGGATATGTCACTTTGCCAGATAATTTATATACCTCCATTTT\
                       $AAAATGGAGGTATATAAATTATCTGGCAAAGTGACATATCCTGACACATTCTCCAGGA\
                       TAGATCAAATGTTAGGTCACAAAGAGAGTCTTAACAAAATTAA$TTCTTCTTTGACTCA\
                       TTGGTTGTTCAATAGTATGTTGTTTAATTTCCATATATTTGTAAATGTTTCCGTTTTCC\
                       TTCTACTATTGAATTTTTGCTTCATC$GATGAAGCAAAAATTCAATAGTAGAAGGAAAA\
                       CGGAAACATTTACAAATATATGGAAATTAAACAACATACTATTGAACAACCAATGAGTC\
                       AAAGAAGAA$AGGAAAACGGAAACATTTACAAATATATGGAAATTAAACAACATACTAT\
                       TGAACAACCAATGAGTCAAAGAAGAAATCAAAAAGAATATTAGAAAAC$GTTTTCTAAT\
                       ATTCTTTTTGATTTCTTCTTTGACTCATTGGTTGTTCAATAGTATGTTGTTTAATTTCC\
                       ATATATTTGTAAATGTTTCCGTTTTCCT$TTAGAAAACAAGCTGACAAAAAAATAAAAA\
                       AACACAACATAGCAAAACTTAGAAATGCAGCAAAGGCAGTACTAAAGAGGGAAATTTAT\
                       AGCAATAAATGC$GCATTTATTGCTATAAATTTCCCTCTTTAGTACTGCCTTTGCTGCA\
                       TTTCTAAGTTTTGCTATGTTGTGTTTTTTTATTTTTTTGTCAGCTTGTTTTCTAA$TTT\
                       ATTGCTATAAATTTCCCTCTTTAGTACTGCCTTTGCTGCATTTCTAAGTTTTGCTATGT\
                       TGTGTTTTTTTATTTTTTTGTCAGCTTGTTTTCTA$TAGAAAACAAGCTGACAAAAAAA\
                       TAAAAAAACACAACATAGCAAAACTTAGAAATGCAGCAAAGGCAGTACTAAAGAGGGAA\
                       ATTTATAGCAATAAA$TCTTTCTTCTTTTTTAAGGTAGGCATTTATTGCTATAAATTTC\
                       CCTCTTTAGTACTGCCTTTG$CAAAGGCAGTACTAAAGAGGGAAATTTATAGCAATAAA\
                       TGCCTACCTTAAAAAAGAAGAAAGA$";

        let alphabet = dna::n_alphabet();
        let sa = Rc::new(suffix_array(reads));
        let bwt = Rc::new(bwt(reads, sa.as_ref()));
        let less = Rc::new(less(&bwt, &alphabet));
        let occ = Rc::new(Occ::new(&bwt, 3, &alphabet));

        let fmindex = FMIndex::new(bwt, less, occ);
        let fmdindex = fmindex.as_fmdindex();

        let read = b"GGCGTGGTGGCTTATGCCTGTAATCCCAGCACTTTGGGAGGTCGAAGTGGGCGG";
        let read_pos = 0;

        let sa = sa as Rc<SuffixArray>;
        for i in 0..read.len() {
            println!("i {}", i);
            let intervals = fmdindex.smems(read, i);
            println!("{:?}", intervals);
            let matches = intervals.iter()
                                   .flat_map(|interval| sa_interval_to_vec(sa.as_ref(), &interval.forward()))
                                   .collect::<Vec<usize>>();
            //assert_eq!(matches, vec![read_pos]);
        }
    }
}<|MERGE_RESOLUTION|>--- conflicted
+++ resolved
@@ -7,7 +7,6 @@
 
 use std::iter::DoubleEndedIterator;
 
-use data_structures::suffix_array::SuffixArray;
 use data_structures::bwt::{Occ, Less, less, BWT};
 use alphabets::dna;
 use std::mem::swap;
@@ -16,11 +15,11 @@
 /// A suffix array interval.
 #[derive(Clone, Copy, Debug)]
 pub struct Interval {
-    lower: usize,
-    upper: usize,
-}
-
-pub trait FMIndexAble {
+    pub lower: usize,
+    pub upper: usize,
+}
+
+pub trait FMIndexable {
     /// Get occurrence count of symbol a in BWT[..r+1].
     fn occ(&self, r: usize, a: u8) -> usize;
     /// Also known as
@@ -28,7 +27,7 @@
     fn bwt(&self) -> &BWT;
 
     /// Perform backward search, yielding suffix array
-    /// interval denoting exact occurences of the given pattern of length m in the text.
+    /// interval denoting exact occurrences of the given pattern of length m in the text.
     /// Complexity: O(m).
     ///
     /// # Arguments
@@ -38,20 +37,26 @@
     /// # Example
     ///
     /// ```
-    /// use bio::data_structures::bwt::bwt;
-    /// use bio::data_structures::fmindex::FMIndex;
+    /// use bio::data_structures::bwt::{bwt, less, Occ};
+    /// use bio::data_structures::fmindex::{FMIndex, FMIndexable};
     /// use bio::data_structures::suffix_array::suffix_array;
     /// use bio::alphabets::dna;
+    /// use std::rc::Rc;
     ///
     /// let text = b"GCCTTAACATTATTACGCCTA$";
-    /// let alphabet = dna::alphabet();
-    /// let pos = suffix_array(text);
-    /// let fm = FMIndex::new(bwt(text, &pos), 3, &alphabet);
+    /// let alphabet = dna::n_alphabet();
+    /// let sa = Rc::new(suffix_array(text));
+    /// let bwt = Rc::new(bwt(text, sa.as_ref()));
+    /// let less = Rc::new(less(&bwt, &alphabet));
+    /// let occ = Rc::new(Occ::new(&bwt, 3, &alphabet));
+    /// let fm = FMIndex::new(bwt, less, occ);
     ///
     /// let pattern = b"TTA";
     /// let sai = fm.backward_search(pattern.iter());
     ///
-    /// let occ = sai.occ(&pos);
+    /// let occ = (sai.lower..sai.upper)
+    ///                     .map(|pos| *sa.get(pos).unwrap())
+    ///                     .collect::<Vec<usize>>();
     ///
     /// assert_eq!(occ, [3, 12, 9]);
     /// ```
@@ -93,7 +98,7 @@
 impl<
     DBWT: Deref<Target = BWT> + Clone,
     DLess: Deref<Target = Less> + Clone,
-    DOcc: Deref<Target = Occ> + Clone> FMIndexAble for FMIndex<DBWT, DLess, DOcc> {
+    DOcc: Deref<Target = Occ> + Clone> FMIndexable for FMIndex<DBWT, DLess, DOcc> {
 
     fn occ(&self, r: usize, a: u8) -> usize {
         self.occ.get(&self.bwt, r, a)
@@ -145,7 +150,6 @@
 
         FMDIndex {
             fmindex: self,
-            revcomp: dna::RevComp::new(),
         }
     }
 }
@@ -187,37 +191,25 @@
 /// The FMD-Index for linear time search of supermaximal exact matches on forward and reverse
 /// strand of DNA texts (Li, 2012).
 #[cfg_attr(feature = "serde_macros", derive(Serialize, Deserialize))]
-<<<<<<< HEAD
 pub struct FMDIndex<
     DBWT: Deref<Target = BWT> + Clone,
     DLess: Deref<Target = Less> + Clone,
     DOcc: Deref<Target = Occ> + Clone> {
 
     fmindex: FMIndex<DBWT, DLess, DOcc>,
-    revcomp: dna::RevComp,
-=======
-pub struct FMDIndex {
-    fmindex: FMIndex
->>>>>>> 54504e75
 }
 
 impl<
     DBWT: Deref<Target = BWT> + Clone,
     DLess: Deref<Target = Less> + Clone,
-    DOcc: Deref<Target = Occ> + Clone> FMIndexAble for FMDIndex<DBWT, DLess, DOcc> {
+    DOcc: Deref<Target = Occ> + Clone> FMIndexable for FMDIndex<DBWT, DLess, DOcc> {
 
     fn occ(&self, r: usize, a: u8) -> usize {
         self.fmindex.occ(r, a)
     }
 
-<<<<<<< HEAD
     fn less(&self, a: u8) -> usize {
         self.fmindex.less(a)
-=======
-        FMDIndex {
-            fmindex: FMIndex::new(bwt, k, &alphabet)
-        }
->>>>>>> 54504e75
     }
 
     /// Provide a reference to the underlying BWT.
@@ -237,21 +229,36 @@
     /// # Example
     ///
     /// ```
-    /// use bio::data_structures::fmindex::FMDIndex;
+    /// use bio::alphabets::dna;
+    /// use bio::data_structures::fmindex::FMIndex;
     /// use bio::data_structures::suffix_array::suffix_array;
-    /// use bio::data_structures::bwt::bwt;
+    /// use bio::data_structures::bwt::{bwt, less, Occ};
+    /// use std::rc::Rc;
     ///
     /// let text = b"ATTC$GAAT$";
-    /// let pos = suffix_array(text);
-    /// let fmdindex = FMDIndex::new(bwt(text, &pos), 3);
+    /// let alphabet = dna::n_alphabet();
+    /// let sa = Rc::new(suffix_array(text));
+    /// let bwt = Rc::new(bwt(text, sa.as_ref()));
+    /// let less = Rc::new(less(&bwt, &alphabet));
+    /// let occ = Rc::new(Occ::new(&bwt, 3, &alphabet));
+    /// let fm = FMIndex::new(bwt, less, occ);
+    /// let fmdindex = fm.as_fmdindex();
     ///
     /// let pattern = b"ATT";
     /// let intervals = fmdindex.smems(pattern, 2);
-    /// let occ = intervals[0].occ(&pos);
-    /// let occ_revcomp = intervals[0].occ_revcomp(&pos);
-    ///
-    /// assert_eq!(occ, [0]);
-    /// assert_eq!(occ_revcomp, [6]);
+    /// let forward = intervals[0].forward();
+    /// let revcomp = intervals[0].revcomp();
+    ///
+    /// let forward_occ = (forward.lower..forward.upper)
+    ///                     .map(|pos| *sa.get(pos).unwrap())
+    ///                     .collect::<Vec<usize>>();
+    ///
+    /// let revcomp_occ = (revcomp.lower..revcomp.upper)
+    ///                     .map(|pos| *sa.get(pos).unwrap())
+    ///                     .collect::<Vec<usize>>();
+    ///
+    /// assert_eq!(forward_occ, [0]);
+    /// assert_eq!(revcomp_occ, [6]);
     /// ```
     pub fn smems(&self, pattern: &[u8], i: usize) -> Vec<BiInterval> {
 
