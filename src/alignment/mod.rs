// Copyright 2014-2015 Johannes Köster, Vadim Nazarov, Patrick Marks
// Licensed under the MIT license (http://opensource.org/licenses/MIT)
// This file may not be copied, modified, or distributed
// except according to those terms.

//! Various alignment and distance computing algorithms.

use utils::TextSlice;

pub mod distance;
pub mod pairwise;
pub mod sparse;
<<<<<<< HEAD
pub mod poa;
=======
>>>>>>> 5f0038a5

/// Alignment operations supported are match, substitution, insertion, deletion
/// and clipping. Clipping is a special boundary condition where you are allowed
/// to clip off the beginning/end of the sequence for a fixed clip penalty. The
/// clip penalty could be different for the two sequences x and y, and the
/// clipping operations on both are distinguishable (Xclip and Yclip). The usize
/// value associated with the clipping operations are the lengths clipped. In case
/// of standard modes like Global, Semi-Global and Local alignment, the clip operations
/// are filtered out
#[derive(Eq, PartialEq, Debug, Copy, Clone, Serialize, Deserialize)]
pub enum AlignmentOperation {
    Match,
    Subst,
    Del,
    Ins,
    Xclip(usize),
    Yclip(usize),
}

/// The modes of alignment supported by the aligner include standard modes such as
/// Global, Semi-Global and Local alignment. In addition to this, user can also invoke
/// the custom mode. In the custom mode, users can explicitly specify the clipping penalties
/// for prefix and suffix of strings 'x' and 'y' independently. Under the hood the standard
/// modes are implemented as special cases of the custom mode with the clipping penalties
/// appropriately set
#[derive(Debug, PartialEq, Eq, Copy, Clone, Serialize, Deserialize)]
pub enum AlignmentMode {
    Local,
    Semiglobal,
    Global,
    Custom,
}

/// We consider alignment between two sequences x and  y. x is the query or read sequence
/// and y is the reference or template sequence. An alignment, consisting of a score,
/// the start and end position of the alignment on sequence x and sequence y, the
/// lengths of sequences x and y, and the alignment edit operations. The start position
/// and end position of the alignment does not include the clipped regions. The length
/// of clipped regions are already encapsulated in the Alignment Operation.
#[derive(Debug, Eq, PartialEq, Clone, Serialize, Deserialize)]
pub struct Alignment {
    /// Smith-Waterman alignment score
    pub score: i32,

    /// Start position of alignment in reference
    pub ystart: usize,

    /// Start position of alignment in query
    pub xstart: usize,

    /// End position of alignment in reference
    pub yend: usize,

    /// End position of alignment in query
    pub xend: usize,

    /// Length of the reference sequence
    pub ylen: usize,

    /// Length of the query sequence
    pub xlen: usize,

    /// Vector of alignment operations
    pub operations: Vec<AlignmentOperation>,
    pub mode: AlignmentMode,
}

impl Alignment {
    /// Calculate the cigar string from the alignment struct. x is the target string
    ///
    /// # Example
    ///
    /// ```
    /// use bio::alignment::{Alignment,AlignmentMode};
    /// use bio::alignment::AlignmentOperation::{Match, Subst, Ins, Del};
    /// let alignment = Alignment {
    ///     score: 5,
    ///     xstart: 3,
    ///     ystart: 0,
    ///     xend: 9,
    ///     yend: 10,
    ///     ylen: 10,
    ///     xlen: 10,
    ///     operations: vec![Match, Match, Match, Subst, Ins, Ins, Del, Del],
    ///     mode: AlignmentMode::Semiglobal
    /// };
    /// assert_eq!(alignment.cigar(false), "3S3=1X2I2D1S");
    /// ```
    pub fn cigar(&self, hard_clip: bool) -> String {
        match self.mode {
            AlignmentMode::Global => panic!(" Cigar fn not supported for Global Alignment mode"),
            AlignmentMode::Local => panic!(" Cigar fn not supported for Local Alignment mode"),
            _ => {}
        }

        let clip_str = if hard_clip { "H" } else { "S" };

        let add_op = |op: AlignmentOperation, k, cigar: &mut String| match op {
            AlignmentOperation::Match => cigar.push_str(&format!("{}{}", k, "=")),
            AlignmentOperation::Subst => cigar.push_str(&format!("{}{}", k, "X")),
            AlignmentOperation::Del => cigar.push_str(&format!("{}{}", k, "D")),
            AlignmentOperation::Ins => cigar.push_str(&format!("{}{}", k, "I")),
            _ => {}
        };

        let mut cigar = "".to_owned();
        if self.operations.is_empty() {
            return cigar;
        }

        let mut last = self.operations[0];
        if self.xstart > 0 {
            cigar.push_str(&format!("{}{}", self.xstart, clip_str))
        }
        let mut k = 1;
        for &op in self.operations[1..].iter() {
            if op == last {
                k += 1;
            } else {
                add_op(last, k, &mut cigar);
                k = 1;
            }
            last = op;
        }
        add_op(last, k, &mut cigar);
        if self.xlen > self.xend {
            cigar.push_str(&format!("{}{}", self.xlen - self.xend, clip_str))
        }

        cigar
    }

    /// Return the pretty formatted alignment as a String. The string
    /// contains sets of 3 lines of length 100. First line is for the
    /// sequence x, second line is for the alignment operation and the
    /// the third line is for the sequence y. A '-' in the sequence
    /// indicates a blank (insertion/deletion). The operations follow
    /// the following convention: '|' for a match, '\' for a mismatch,
    /// '+' for an insertion, 'x' for a deletion and ' ' for clipping
    ///
    /// # Example
    ///
    /// ```
    /// use bio::alignment::pairwise::*;
    ///
    /// let x = b"CCGTCCGGCAAGGG";
    /// let y = b"AAAAACCGTTGACGGCCAA";
    /// let score = |a: u8, b: u8| if a == b {1i32} else {-2i32};
    ///
    /// let mut aligner = Aligner::with_capacity(x.len(), y.len(), -5, -1, &score);
    /// let alignment = aligner.semiglobal(x, y);
    /// println!("Semiglobal: \n{}\n", alignment.pretty(x, y));
    /// // Semiglobal:
    /// //      CCGTCCGGCAAGGG
    /// //      ||||++++\\|\||
    /// // AAAAACCGT----TGACGGCCAA

    /// let alignment = aligner.local(x, y);
    /// println!("Local: \n{}\n", alignment.pretty(x, y));
    /// // Local:
    /// //      CCGTCCGGCAAGGG
    /// //      ||||
    /// // AAAAACCGT          TGACGGCCAA

    /// let alignment = aligner.global(x, y);
    /// println!("Global: \n{}\n", alignment.pretty(x, y));
    /// // Global:
    /// // -----CCGT--CCGGCAAGGG
    /// // xxxxx||||xx\||||\|++\
    /// // AAAAACCGTTGACGGCCA--A
    /// ```
    pub fn pretty(&self, x: TextSlice, y: TextSlice) -> String {
        let mut x_pretty = String::new();
        let mut y_pretty = String::new();
        let mut inb_pretty = String::new();

        if !self.operations.is_empty() {
            let mut x_i: usize;
            let mut y_i: usize;

            // If the alignment mode is one of the standard ones, the prefix clipping is
            // implicit so we need to process it here
            match self.mode {
                AlignmentMode::Custom => {
                    x_i = 0;
                    y_i = 0;
                }
                _ => {
                    x_i = self.xstart;
                    y_i = self.ystart;
                    for k in x.iter().take(self.xstart) {
                        x_pretty.push_str(&format!("{}", String::from_utf8_lossy(&[*k])));
                        inb_pretty.push(' ');
                        y_pretty.push(' ')
                    }
                    for k in x.iter().take(self.ystart) {
                        y_pretty.push_str(&format!("{}", String::from_utf8_lossy(&[*k])));
                        inb_pretty.push(' ');
                        x_pretty.push(' ')
                    }
                }
            }

            // Process the alignment.
            for i in 0..self.operations.len() {
                match self.operations[i] {
                    AlignmentOperation::Match => {
                        x_pretty.push_str(&format!("{}", String::from_utf8_lossy(&[x[x_i]])));
                        x_i += 1;

                        inb_pretty.push_str("|");

                        y_pretty.push_str(&format!("{}", String::from_utf8_lossy(&[y[y_i]])));
                        y_i += 1;
                    }
                    AlignmentOperation::Subst => {
                        x_pretty.push_str(&format!("{}", String::from_utf8_lossy(&[x[x_i]])));
                        x_i += 1;

                        inb_pretty.push('\\');

                        y_pretty.push_str(&format!("{}", String::from_utf8_lossy(&[y[y_i]])));
                        y_i += 1;
                    }
                    AlignmentOperation::Del => {
                        x_pretty.push('-');

                        inb_pretty.push('x');

                        y_pretty.push_str(&format!("{}", String::from_utf8_lossy(&[y[y_i]])));
                        y_i += 1;
                    }
                    AlignmentOperation::Ins => {
                        x_pretty.push_str(&format!("{}", String::from_utf8_lossy(&[x[x_i]])));
                        x_i += 1;

                        inb_pretty.push('+');

                        y_pretty.push('-');
                    }
                    AlignmentOperation::Xclip(len) => for k in x.iter().take(len) {
                        x_pretty.push_str(&format!("{}", String::from_utf8_lossy(&[*k])));
                        x_i += 1;

                        inb_pretty.push(' ');

                        y_pretty.push(' ')
                    },
                    AlignmentOperation::Yclip(len) => for k in x.iter().take(len) {
                        y_pretty.push_str(&format!("{}", String::from_utf8_lossy(&[*k])));
                        y_i += 1;

                        inb_pretty.push(' ');

                        x_pretty.push(' ')
                    },
                }
            }

            // If the alignment mode is one of the standard ones, the suffix clipping is
            // implicit so we need to process it here
            match self.mode {
                AlignmentMode::Custom => {}
                _ => {
                    for k in x.iter().take(self.xlen).skip(x_i) {
                        x_pretty.push_str(&format!("{}", String::from_utf8_lossy(&[*k])));
                        inb_pretty.push(' ');
                        y_pretty.push(' ')
                    }
                    for k in y.iter().take(self.ylen).skip(y_i) {
                        y_pretty.push_str(&format!("{}", String::from_utf8_lossy(&[*k])));
                        inb_pretty.push(' ');
                        x_pretty.push(' ')
                    }
                }
            }
        }

        let mut s = String::new();
        let mut idx = 0;
        let step = 100; // Number of characters per line
        use std::cmp::min;

        assert_eq!(x_pretty.len(), inb_pretty.len());
        assert_eq!(y_pretty.len(), inb_pretty.len());

        let ml = x_pretty.len();

        while idx < ml {
            let rng = idx..min(idx + step, ml);
            s.push_str(&x_pretty[rng.clone()]);
            s.push_str("\n");

            s.push_str(&inb_pretty[rng.clone()]);
            s.push_str("\n");

            s.push_str(&y_pretty[rng]);
            s.push_str("\n");

            s.push_str("\n\n");
            idx += step;
        }

        s
    }

    /// Returns the optimal path in the alignment matrix
    pub fn path(&self) -> Vec<(usize, usize, AlignmentOperation)> {
        let mut path = Vec::new();

        if !self.operations.is_empty() {
            let last = match self.mode {
                AlignmentMode::Custom => (self.xlen, self.ylen),
                _ => (self.xend, self.yend),
            };
            let mut x_i = last.0;
            let mut y_i = last.1;

            let mut ops = self.operations.clone();
            ops.reverse();

            // Process the alignment.
            for i in ops {
                path.push((x_i, y_i, i));
                match i {
                    AlignmentOperation::Match => {
                        x_i -= 1;
                        y_i -= 1;
                    }
                    AlignmentOperation::Subst => {
                        x_i -= 1;
                        y_i -= 1;
                    }
                    AlignmentOperation::Del => {
                        y_i -= 1;
                    }
                    AlignmentOperation::Ins => {
                        x_i -= 1;
                    }
                    AlignmentOperation::Xclip(len) => {
                        x_i -= len;
                    }
                    AlignmentOperation::Yclip(len) => {
                        y_i -= len;
                    }
                }
            }
        }
        path.reverse();
        path
    }

    /// Filter out Xclip and Yclip operations from the list of operations. Useful
    /// when invoking the standard modes.
    pub fn filter_clip_operations(&mut self) {
        use self::AlignmentOperation::{Del, Ins, Match, Subst};
        self.operations
            .retain(|x| (*x == Match || *x == Subst || *x == Ins || *x == Del));
    }

    /// Number of bases in reference sequence that are aligned
    pub fn y_aln_len(&self) -> usize {
        self.yend - self.ystart
    }

    /// Number of bases in query sequence that are aigned
    pub fn x_aln_len(&self) -> usize {
        self.xend - self.xstart
    }
}

#[cfg(test)]
mod tests {
    use super::AlignmentOperation::*;
    use super::*;

    #[test]
    fn test_cigar() {
        let alignment = Alignment {
            score: 5,
            xstart: 3,
            ystart: 0,
            xend: 9,
            yend: 10,
            ylen: 10,
            xlen: 10,
            operations: vec![Match, Match, Match, Subst, Ins, Ins, Del, Del],
            mode: AlignmentMode::Semiglobal,
        };
        assert_eq!(alignment.cigar(false), "3S3=1X2I2D1S");

        let alignment = Alignment {
            score: 5,
            xstart: 0,
            ystart: 5,
            xend: 4,
            yend: 10,
            ylen: 10,
            xlen: 5,
            operations: vec![Yclip(5), Match, Subst, Subst, Ins, Del, Del, Xclip(1)],
            mode: AlignmentMode::Custom,
        };
        assert_eq!(alignment.cigar(false), "1=2X1I2D1S");
        assert_eq!(alignment.cigar(true), "1=2X1I2D1H");

        let alignment = Alignment {
            score: 5,
            xstart: 0,
            ystart: 5,
            xend: 3,
            yend: 8,
            ylen: 10,
            xlen: 3,
            operations: vec![Yclip(5), Subst, Match, Subst, Yclip(2)],
            mode: AlignmentMode::Custom,
        };
        assert_eq!(alignment.cigar(false), "1X1=1X");

        let alignment = Alignment {
            score: 5,
            xstart: 0,
            ystart: 5,
            xend: 3,
            yend: 8,
            ylen: 10,
            xlen: 3,
            operations: vec![Subst, Match, Subst],
            mode: AlignmentMode::Semiglobal,
        };
        assert_eq!(alignment.cigar(false), "1X1=1X");
    }
}<|MERGE_RESOLUTION|>--- conflicted
+++ resolved
@@ -10,10 +10,6 @@
 pub mod distance;
 pub mod pairwise;
 pub mod sparse;
-<<<<<<< HEAD
-pub mod poa;
-=======
->>>>>>> 5f0038a5
 
 /// Alignment operations supported are match, substitution, insertion, deletion
 /// and clipping. Clipping is a special boundary condition where you are allowed
